--- conflicted
+++ resolved
@@ -157,11 +157,8 @@
         ("opt", "OPTModel"),
         ("owlv2", "Owlv2Model"),
         ("owlvit", "OwlViTModel"),
-<<<<<<< HEAD
+        ("patchtsmixer", "PatchTSMixerModel"),
         ("patchtst", "PatchTSTModel"),
-=======
-        ("patchtsmixer", "PatchTSMixerModel"),
->>>>>>> db3bbc6a
         ("pegasus", "PegasusModel"),
         ("pegasus_x", "PegasusXModel"),
         ("perceiver", "PerceiverModel"),
@@ -1139,21 +1136,15 @@
 
 MODEL_FOR_TIME_SERIES_CLASSIFICATION_MAPPING_NAMES = OrderedDict(
     [
-<<<<<<< HEAD
+        ("patchtsmixer", "PatchTSMixerForClassification"),
         ("patchtst", "PatchTSTForClassification"),
-=======
-        ("patchtsmixer", "PatchTSMixerForClassification"),
->>>>>>> db3bbc6a
     ]
 )
 
 MODEL_FOR_TIME_SERIES_REGRESSION_MAPPING_NAMES = OrderedDict(
     [
-<<<<<<< HEAD
+        ("patchtsmixer", "PatchTSMixerForRegression"),
         ("patchtst", "PatchTSTForRegression"),
-=======
-        ("patchtsmixer", "PatchTSMixerForRegression"),
->>>>>>> db3bbc6a
     ]
 )
 
