--- conflicted
+++ resolved
@@ -21,7 +21,10 @@
 from typing import List, Union
 
 from ...configuration_utils import PretrainedConfig
-from ...dynamic_module_utils import get_class_from_dynamic_module, resolve_trust_remote_code
+from ...dynamic_module_utils import (
+    get_class_from_dynamic_module,
+    resolve_trust_remote_code,
+)
 from ...utils import CONFIG_NAME, logging
 
 
@@ -164,11 +167,8 @@
         ("opt", "OPTConfig"),
         ("owlv2", "Owlv2Config"),
         ("owlvit", "OwlViTConfig"),
-<<<<<<< HEAD
+        ("patchtsmixer", "PatchTSMixerConfig"),
         ("patchtst", "PatchTSTConfig"),
-=======
-        ("patchtsmixer", "PatchTSMixerConfig"),
->>>>>>> db3bbc6a
         ("pegasus", "PegasusConfig"),
         ("pegasus_x", "PegasusXConfig"),
         ("perceiver", "PerceiverConfig"),
@@ -262,7 +262,10 @@
         ("albert", "ALBERT_PRETRAINED_CONFIG_ARCHIVE_MAP"),
         ("align", "ALIGN_PRETRAINED_CONFIG_ARCHIVE_MAP"),
         ("altclip", "ALTCLIP_PRETRAINED_CONFIG_ARCHIVE_MAP"),
-        ("audio-spectrogram-transformer", "AUDIO_SPECTROGRAM_TRANSFORMER_PRETRAINED_CONFIG_ARCHIVE_MAP"),
+        (
+            "audio-spectrogram-transformer",
+            "AUDIO_SPECTROGRAM_TRANSFORMER_PRETRAINED_CONFIG_ARCHIVE_MAP",
+        ),
         ("autoformer", "AUTOFORMER_PRETRAINED_CONFIG_ARCHIVE_MAP"),
         ("bark", "BARK_PRETRAINED_CONFIG_ARCHIVE_MAP"),
         ("bart", "BART_PRETRAINED_CONFIG_ARCHIVE_MAP"),
@@ -383,11 +386,8 @@
         ("opt", "OPT_PRETRAINED_CONFIG_ARCHIVE_MAP"),
         ("owlv2", "OWLV2_PRETRAINED_CONFIG_ARCHIVE_MAP"),
         ("owlvit", "OWLVIT_PRETRAINED_CONFIG_ARCHIVE_MAP"),
-<<<<<<< HEAD
+        ("patchtsmixer", "PATCHTSMIXER_PRETRAINED_CONFIG_ARCHIVE_MAP"),
         ("patchtst", "PATCHTST_PRETRAINED_CONFIG_ARCHIVE_MAP"),
-=======
-        ("patchtsmixer", "PATCHTSMIXER_PRETRAINED_CONFIG_ARCHIVE_MAP"),
->>>>>>> db3bbc6a
         ("pegasus", "PEGASUS_PRETRAINED_CONFIG_ARCHIVE_MAP"),
         ("pegasus_x", "PEGASUS_X_PRETRAINED_CONFIG_ARCHIVE_MAP"),
         ("perceiver", "PERCEIVER_PRETRAINED_CONFIG_ARCHIVE_MAP"),
@@ -428,7 +428,10 @@
         ("t5", "T5_PRETRAINED_CONFIG_ARCHIVE_MAP"),
         ("table-transformer", "TABLE_TRANSFORMER_PRETRAINED_CONFIG_ARCHIVE_MAP"),
         ("tapas", "TAPAS_PRETRAINED_CONFIG_ARCHIVE_MAP"),
-        ("time_series_transformer", "TIME_SERIES_TRANSFORMER_PRETRAINED_CONFIG_ARCHIVE_MAP"),
+        (
+            "time_series_transformer",
+            "TIME_SERIES_TRANSFORMER_PRETRAINED_CONFIG_ARCHIVE_MAP",
+        ),
         ("timesformer", "TIMESFORMER_PRETRAINED_CONFIG_ARCHIVE_MAP"),
         ("transfo-xl", "TRANSFO_XL_PRETRAINED_CONFIG_ARCHIVE_MAP"),
         ("tvlt", "TVLT_PRETRAINED_CONFIG_ARCHIVE_MAP"),
@@ -621,11 +624,8 @@
         ("opt", "OPT"),
         ("owlv2", "OWLv2"),
         ("owlvit", "OWL-ViT"),
-<<<<<<< HEAD
+        ("patchtsmixer", "PatchTSMixer"),
         ("patchtst", "PatchTST"),
-=======
-        ("patchtsmixer", "PatchTSMixer"),
->>>>>>> db3bbc6a
         ("pegasus", "Pegasus"),
         ("pegasus_x", "PEGASUS-X"),
         ("perceiver", "Perceiver"),
@@ -1076,13 +1076,19 @@
         has_remote_code = "auto_map" in config_dict and "AutoConfig" in config_dict["auto_map"]
         has_local_code = "model_type" in config_dict and config_dict["model_type"] in CONFIG_MAPPING
         trust_remote_code = resolve_trust_remote_code(
-            trust_remote_code, pretrained_model_name_or_path, has_local_code, has_remote_code
+            trust_remote_code,
+            pretrained_model_name_or_path,
+            has_local_code,
+            has_remote_code,
         )
 
         if has_remote_code and trust_remote_code:
             class_ref = config_dict["auto_map"]["AutoConfig"]
             config_class = get_class_from_dynamic_module(
-                class_ref, pretrained_model_name_or_path, code_revision=code_revision, **kwargs
+                class_ref,
+                pretrained_model_name_or_path,
+                code_revision=code_revision,
+                **kwargs,
             )
             if os.path.isdir(pretrained_model_name_or_path):
                 config_class.register_for_auto_class()
