# coding=utf-8
# Copyright 2023 Amazon and The HuggingFace Inc. team. All rights reserved.
#
# Licensed under the Apache License, Version 2.0 (the "License");
# you may not use this file except in compliance with the License.
# You may obtain a copy of the License at
#
#     http://www.apache.org/licenses/LICENSE-2.0
#
# Unless required by applicable law or agreed to in writing, software
# distributed under the License is distributed on an "AS IS" BASIS,
# WITHOUT WARRANTIES OR CONDITIONS OF ANY KIND, either express or implied.
# See the License for the specific language governing permissions and
# limitations under the License.
""" PyTorch PatchTST model."""

from typing import Optional, Tuple
import torch
from torch import nn
import math
import random
import numpy as np

from transformers.modeling_utils import PreTrainedModel
from transformers.utils import add_start_docstrings, logging
from transformers.modeling_outputs import BaseModelOutputWithNoAttention
from transformers.utils import ModelOutput
from torch.nn.modules.activation import MultiheadAttention
from transformers.models.patchtst.configuration_patchtst import PatchTSTConfig

logger = logging.get_logger(__name__)

_CONFIG_FOR_DOC = "PatchTSTConfig"

PATCHTST_PRETRAINED_MODEL_ARCHIVE_LIST = [
    "ibm/patchtst-base",
    # See all PatchTST models at https://huggingface.co/models?filter=patchtst
]



class PatchTSTAttention(nn.Module):
    def __init__(self, config: PatchTSTConfig):
        super().__init__()

        self.self_attn = MultiheadAttention(
            embed_dim=config.d_model,
            num_heads=config.encoder_attention_heads,
            dropout=config.attention_dropout,
            bias=config.bias,
            add_bias_kv=True,
            add_zero_attn=False,
            batch_first=True,
        )

    def forward(self, src: torch.Tensor) -> torch.Tensor:
        """
        src: Tensor [bs x q_len x d_model]
        """
        src, _ = self.self_attn(src, src, src, need_weights=False)
        return src


def get_activation_fn(activation):
    if callable(activation):
        return activation()
    elif activation.lower() == "relu":
        return nn.ReLU()
    elif activation.lower() == "gelu":
        return nn.GELU()
    raise ValueError(f'{activation} is not available. You can use "relu", "gelu", or a callable')


class Transpose(nn.Module):
    def __init__(self, *dims, contiguous=False):
        super().__init__()
        self.dims, self.contiguous = dims, contiguous

    def forward(self, x):
        if self.contiguous:
            return x.transpose(*self.dims).contiguous()
        else:
            return x.transpose(*self.dims)


def positional_encoding(pe, learn_pe, q_len, d_model):
    # Positional encoding
    if pe == None:
        w_pos = torch.empty((q_len, d_model))  # pe = None and learn_pe = False can be used to measure impact of pe
        nn.init.uniform_(w_pos, -0.02, 0.02)
        learn_pe = False
    elif pe == "zero":
        w_pos = torch.empty((q_len, 1))
        nn.init.uniform_(w_pos, -0.02, 0.02)
    elif pe == "zeros":
        w_pos = torch.empty((q_len, d_model))
        nn.init.uniform_(w_pos, -0.02, 0.02)
    elif pe == "normal" or pe == "gauss":
        w_pos = torch.zeros((q_len, 1))
        torch.nn.init.normal_(w_pos, mean=0.0, std=0.1)
    elif pe == "uniform":
        w_pos = torch.zeros((q_len, 1))
        nn.init.uniform_(w_pos, a=0.0, b=0.1)
    elif pe == "lin1d":
        w_pos = coord1d_pos_encoding(q_len, exponential=False, normalize=True)
    elif pe == "exp1d":
        w_pos = coord1d_pos_encoding(q_len, exponential=True, normalize=True)
    elif pe == "lin2d":
        w_pos = coord2d_pos_encoding(q_len, d_model, exponential=False, normalize=True)
    elif pe == "exp2d":
        w_pos = coord2d_pos_encoding(q_len, d_model, exponential=True, normalize=True)
    elif pe == "sincos":
        pos_enc = torch.zeros(q_len, d_model)
        position = torch.arange(0, q_len).unsqueeze(1)
        div_term = torch.exp(torch.arange(0, d_model, 2) * -(math.log(10000.0) / d_model))
        pos_enc[:, 0::2] = torch.sin(position * div_term)
        pos_enc[:, 1::2] = torch.cos(position * div_term)
        pos_enc = pos_enc - pos_enc.mean()
        pos_enc = pos_enc / (pos_enc.std() * 10)
        w_pos = pos_enc
    else:
        raise ValueError(
            f"{pe} is not a valid pe (positional encoder. Available types: 'gauss'=='normal', \
        'zeros', 'zero', uniform', 'lin1d', 'exp1d', 'lin2d', 'exp2d', 'sincos', None.)"
        )
    return nn.Parameter(w_pos, requires_grad=learn_pe)


def coord2d_pos_encoding(q_len, d_model, exponential=False, normalize=True, eps=1e-3, verbose=False):
    x = 0.5 if exponential else 1
    i = 0
    for i in range(100):
        cpe = (
                2 * (torch.linspace(0, 1, q_len).reshape(-1, 1) ** x) * (
                    torch.linspace(0, 1, d_model).reshape(1, -1) ** x)
                - 1
        )

        if abs(cpe.mean()) <= eps:
            break
        elif cpe.mean() > eps:
            x += 0.001
        else:
            x -= 0.001
        i += 1
    if normalize:
        cpe = cpe - cpe.mean()
        cpe = cpe / (cpe.std() * 10)
    return cpe


def coord1d_pos_encoding(q_len, exponential=False, normalize=True):
    cpe = 2 * (torch.linspace(0, 1, q_len).reshape(-1, 1) ** (0.5 if exponential else 1)) - 1
    if normalize:
        cpe = cpe - cpe.mean()
        cpe = cpe / (cpe.std() * 10)
    return cpe


def set_seed(x=42):
    random.seed(x)
    np.random.seed(x)
    torch.manual_seed(x)
    if torch.cuda.is_available(): torch.cuda.manual_seed_all(x)


def random_masking(
        xb: torch.Tensor,
        mask_ratio: float,
        unmasked_channel_indices: list = None,
        channel_consistent_masking: bool = False,
        mask_value=0,
        seed_number: Optional[int] = None
):
    """random_masking: Mask the input considering the control variables.

    Args:
        xb (Tensor): Input to mask [ bs x nvars x num_patches x patch_length]
        mask_ratio (float): Mask ratio.
        unmasked_channel_indices (list, optional): indices of unmasked channels. These channels will not be masked. Defaults to None.
        channel_consistent_masking (bool, optional): When true, masking will be same across all channels of a timeseries. Otherwise, masking positions will vary across channels. Defaults to True.
        mask_value (int, optional): Value to use for masking. Defaults to 0.
        seed_number (int, optional): Value to set for the random seed.

    Returns:
        Tensor: xb_mask, masked input, same shape as input
        Tensor: Mask tensor of shape [bs x c x n]
    """
    if seed_number:
        set_seed(seed_number)

    bs, nvars, L, D = xb.shape

    len_keep = int(L * (1 - mask_ratio))

    if channel_consistent_masking:
        noise = torch.rand(bs, 1, L, device=xb.device)  # noise in [0, 1], bs x 1 x  L
        noise = noise.repeat(1, nvars, 1)  # bs x nvars x L
    else:
        noise = torch.rand(bs, nvars, L, device=xb.device)  # noise in [0, 1], bs x nvars x L

    mask = torch.ones(bs, nvars, L, device=xb.device)  # mask: [bs x nvars x num_patch]
    mask[:, :, :len_keep] = 0

    # sort noise for each sample
    ids_shuffle = torch.argsort(noise, dim=-1)  # ascend: small is keep, large is remove
    ids_restore = torch.argsort(ids_shuffle, dim=-1)  # ids_restore: [bs x nvars x L]

    mask = torch.gather(mask, dim=-1, index=ids_restore)
    mask = mask.unsqueeze(-1).repeat(1, 1, 1, D)  # mask: [bs x nvars x num_patches x patch_length]
    if unmasked_channel_indices is not None:
        mask[:, unmasked_channel_indices, :, :] = 0

    xb_mask = xb.masked_fill(mask.bool(), mask_value)
    return xb_mask, mask[..., 0]


def compute_num_patches(sequence_length, patch_length, stride):
    return (max(sequence_length, patch_length) - patch_length) // stride + 1


class Patchify(nn.Module):
    """
    A class to patchify the time series sequence into different patches
    Args:
        sequence_length (int, required): input sequence length
        patch_length (int, required): patch length
        stride (int, required): stride between patches
    Returns:
        z: output tensor data [bs x num_input_channels x num_patches x patch_length]
    """

    def __init__(
            self,
            sequence_length: int,
            patch_length: int,
            stride: int,
            padding: bool = False,  # TODO: use this to set whether we want to pad zeros to the sequence
    ):
        super().__init__()

        assert (
                sequence_length > patch_length
        ), f"Sequence length ({sequence_length}) has to be greater than the patch length ({patch_length})"

        self.sequence_length = sequence_length
        self.patch_length = patch_length
        self.stride = stride

        # get the number of patches
        self.num_patches = compute_num_patches(sequence_length, patch_length, stride)
        new_sequence_length = patch_length + stride * (self.num_patches - 1)
        self.s_begin = sequence_length - new_sequence_length

    def forward(self, past_values: torch.Tensor):
        """
        Args:
            past_values (torch.Tensor, required): Input of shape [bs x sequence_length x num_input_channels]
        Returns:
            x: output tensor data [bs x num_input_channels x num_patches x patch_length]
        """
        sequence_length = past_values.shape[-2]
        assert sequence_length == self.sequence_length, f"Input sequence length ({sequence_length}) doesn't match model configuration ({self.sequence_length})."

        x = past_values[:, self.s_begin:, :]  # x: [bs x new_sequence_length x nvars]
        x = x.unfold(
            dimension=-2, size=self.patch_length, step=self.stride
        )  # x: [bs x num_patches x num_input_channels x patch_length]
        x = x.transpose(-2, -3).contiguous()  # xb: [bs x num_input_channels x num_patches x patch_length]
        return x


class PatchEmbeddings(nn.Module):
    """
    A class to patchify the time series sequence into different patches
    Args:
        sequence_length (int, required): input sequence length
        patch_length (int, required): patch length
        stride (int, required): stride between patches
    Returns:
        embeddings: output tensor data [bs x num_input_channels x num_patches x embed_dim]
    """

    def __init__(
            self,
            sequence_length: int,
            patch_length: int,
            stride: int,
            embed_dim: int
    ):
        super().__init__()

        assert (
                sequence_length > patch_length
        ), f"Sequence length ({sequence_length}) has to be greater than the patch length ({patch_length})"

        # assert ((max(sequence_length, patch_length) - patch_length) % stride == 0), f"sequence length minus patch length has to be divisible to the stride"

        self.sequence_length = sequence_length
        self.patch_length = patch_length
        self.stride = stride
        self.embed_dim = embed_dim

        # get the number of patches
        self.num_patches = compute_num_patches(sequence_length, patch_length, stride)
        new_sequence_length = patch_length + stride * (self.num_patches - 1)
        self.s_begin = sequence_length - new_sequence_length

        # Embedding
        self.projection = nn.Conv1d(in_channels=1,
                                    out_channels=embed_dim,
                                    kernel_size=patch_length,
                                    stride=stride,
                                    )

    def forward(self, past_values: torch.Tensor):
        """
        Args:
            past_values (torch.Tensor, required): Input of shape [bs x sequence_length x num_input_channels]
        Returns:
            embeddings: output tensor data [bs x num_input_channels x num_patches x emb_dim]
        """
        bs, sequence_length, num_input_channels = past_values.shape
        assert sequence_length == self.sequence_length, f"Input sequence length ({sequence_length}) doesn't match the configuration sequence length ({self.sequence_length})."

        x = past_values[:, self.s_begin:, :]  # x: [bs x new_sequence_length x nvars]
        # convert past_values to shape [bs*num_input_channels x 1 x sequence_length ]
        x = x.transpose(1, 2).reshape(bs * num_input_channels, 1, -1).contiguous()
        # projection
        embeddings = self.projection(x)  # embeddings: [bs*num_input_channels x emb_dim x num_patches]
        # reshape
        embeddings = embeddings.transpose(1, 2).view(bs, num_input_channels, -1,
                                                     self.embed_dim).contiguous()  # embeddings: [bs x num_input_channels x num_patches x emb_dim]
        # embeddings = embeddings.flatten(2).transpose(1, 2)
        return embeddings


class PatchMasking(nn.Module):
    """
    PatchMasking: Class to random or forcast masking.

    Args:
        mask_type (str, optional): Masking type. Allowed values are random, forecast. Defaults to random.
        mask_ratio (float, optional): Mask ratio.
        mask_patches (list, optional): List of patch lengths to mask in the end of the data.
        mask_patch_ratios (list, optional): List of weights to use for each patch length. For Ex.
        if patch_lengths is [5,4] and mix_ratio is [1,1], then equal weights to both patch lengths. Defaults to None.
        unmasked_channel_indices (list, optional): Control Variable channel indices. These channels will not be masked. Defaults to None.
        channel_consistent_masking (bool, optional): When true, masking will be same across all channels of a timeseries. Otherwise, masking positions will vary across channels. Defaults to True.
        mask_value (int, optional): Value to use for masking. Defaults to 0.
        seed_number (int, optional): Random seed, when None seed is not set. Defaults to None.
    """

    def __init__(
            self,
            mask_type: str = "random",
            mask_ratio=0.5,
            mask_patches: list = [2, 3],
            mask_patch_ratios: list = [1, 1],
            channel_consistent_masking: bool = False,
            unmasked_channel_indices: list = None,
            mask_value=0,
            seed_number: Optional[int] = None
    ):

        # if seed_number:
        #     set_seed(seed_number)
        self.mask_ratio = mask_ratio
        self.channel_consistent_masking = channel_consistent_masking
        self.mask_type = mask_type
        self.mask_patches = mask_patches
        self.mask_patch_ratios = mask_patch_ratios
        self.unmasked_channel_indices = unmasked_channel_indices
        self.mask_value = mask_value
        if self.unmasked_channel_indices is not None:
            self.unmasked_channel_indices.sort()
        self.seed_number = seed_number

        super().__init__()

    def forward(self, x: torch.Tensor):
        """
        Input:
            x: patched input
                4D: [bs x num_input_channels x num_patches  x patch_length]

        Output:
            x_mask: Masked patched input
                4D: [bs x num_input_channels x num_patches  x patch_length]
            mask: bool tensor indicating True on masked points
                4D: [bs x num_input_channels x num_patch]
        """

        if self.mask_type == "random":
            x_mask, mask = random_masking(
                xb=x,
                mask_ratio=self.mask_ratio,
                unmasked_channel_indices=self.unmasked_channel_indices,
                channel_consistent_masking=self.channel_consistent_masking,
                mask_value=self.mask_value,
                seed_number=self.seed_number
            )

        else:
            raise Exception("Invalid mask type")

        mask = mask.bool()  # mask: [bs x num_input_channels x num_patch]

        return x_mask, mask


class ChannelAttentionTSTEncoder(nn.Module):
    def __init__(self, config: PatchTSTConfig):
        super().__init__()

        self.layers = nn.ModuleList(
            [
                ChannelAttentionTSTEncoderLayer(config)
                for i in range(config.encoder_layers)
            ]
        )

    def forward(self, src: torch.Tensor, output_hidden_states: Optional[bool] = None):
        """
        src: tensor [bs x nvars x sequence_length x d_model]
        Return:
            Tensor [bs x nvars x sequence_length x d_model]
        """
        all_hidden_states = []
        for mod in self.layers:
            if output_hidden_states:
                src = mod(src)
                all_hidden_states.append(src)
        if output_hidden_states:
            return src, all_hidden_states
        return src, None


class ChannelAttentionTSTEncoderLayer(nn.Module):
    def __init__(self, config: PatchTSTConfig):
        super().__init__()

        # Multi-Head attention
        self.self_attn = PatchTSTAttention(config)

        # Add & Norm of the sublayer 1
        self.dropout_path1 = nn.Dropout(config.dropout_path) if config.dropout_path > 0 else nn.Identity()
        if "batch" in config.norm.lower():
            self.norm_sublayer1 = nn.Sequential(Transpose(1, 2), nn.BatchNorm1d(config.d_model), Transpose(1, 2))
        else:
            self.norm_sublayer1 = nn.LayerNorm(config.d_model)

        # Add & Norm of the sublayer 2
        self.dropout_path2 = nn.Dropout(config.dropout_path) if config.dropout_path > 0 else nn.Identity()
        if "batch" in config.norm.lower():
            self.norm_sublayer2 = nn.Sequential(Transpose(1, 2), nn.BatchNorm1d(config.d_model), Transpose(1, 2))
        else:
            self.norm_sublayer2 = nn.LayerNorm(config.d_model)

        # Position-wise Feed-Forward
        self.ff = nn.Sequential(
            nn.Linear(config.d_model, config.encoder_ffn_dim, bias=config.bias),
            get_activation_fn(config.activation_function),
            nn.Dropout(config.ff_dropout) if config.ff_dropout > 0 else nn.Identity(),
            nn.Linear(config.encoder_ffn_dim, config.d_model, bias=config.bias),
        )

        # Add & Norm of sublayer 3
        self.dropout_path3 = nn.Dropout(config.dropout_path) if config.dropout_path > 0 else nn.Identity()
        if "batch" in config.norm.lower():
            self.norm_sublayer3 = nn.Sequential(Transpose(1, 2), nn.BatchNorm1d(config.d_model), Transpose(1, 2))
        else:
            self.norm_sublayer3 = nn.LayerNorm(config.d_model)

        self.pre_norm = config.pre_norm
        self.store_attn = config.store_attention

    def forward(self, src: torch.Tensor):
        """
        src: tensor [bs x nvars x sequence_length x d_model]
        Return:
            Tensor [bs x nvars x sequence_length x d_model]
        """
        bs, num_input_channels, sequence_length, d_model = src.shape

        # First sublayer: attention across time
        src = src.view(bs * num_input_channels, sequence_length, d_model)  # src: [(bs*nvars) x sequence_length x d_model]
        if self.pre_norm:
            ## Norm and Multi-Head attention and Add residual connection
            src = src + self.dropout_path1(
                self.self_attn(self.norm_sublayer1(src)))  # Add: residual connection with residual dropout
        else:
            ## Multi-Head attention and Add residual connection and Norm - Standard Transformer from BERT
            src = self.norm_sublayer1(
                src + self.dropout_path1(self.self_attn(src)))  # src: [(bs*nvars) x sequence_length x d_model]
        src = src.reshape(bs, num_input_channels, sequence_length, d_model)  # [bs x nvars x sequence_length x d_model]

        # second sublayer: attention across variable at any given time
        # [bs x nvars x sequence_length x d_model] -> [bs x sequence_length x nvars x d_model] -> [(bs*sequence_length) x nvars x d_model]
        src = src.transpose(2, 1).contiguous().view(bs * sequence_length, num_input_channels,
                                                    d_model)  # [(bs*sequence_length) x nvars x d_model]
        if self.pre_norm:
            ## Norm and Multi-Head attention and Add residual connection
            src = src + self.dropout_path2(
                self.self_attn(self.norm_sublayer2(src)))  # Add: residual connection with residual dropout
        else:
            ## Multi-Head attention and Add residual connection and Norm - Standard Transformer from BERT
            src = self.norm_sublayer2(
                src + self.dropout_path2(self.self_attn(src)))  # src: [(bs*sequence_length) x nvars x d_model]
        src = src.reshape(bs, sequence_length, num_input_channels, d_model).transpose(1,
                                                                          2).contiguous()  # src: [bs x nvars x sequence_length x d_model]

        # Third sublayer: mixing across hidden
        src = src.view(bs * num_input_channels, sequence_length, d_model)  # src: [(bs*nvars) x sequence_length x d_model]
        if self.pre_norm:
            ## Norm and Position-wise Feed-Forward and Add residual connection
            src = src + self.dropout_path3(
                self.ff(self.norm_sublayer3(src)))  # Add: residual connection with residual dropout
        else:
            ## Position-wise Feed-Forward and Add residual connection and Norm - Standard Transformer from BERT
            src = self.norm_sublayer3(
                src + self.dropout_path3(self.ff(src)))  # Add: residual connection with residual dropout
        src = src.reshape(bs, num_input_channels, sequence_length, d_model)  # [bs x nvars x sequence_length x d_model]

        return src


class PatchTSTPreTrainedModel(PreTrainedModel):
    config_class = PatchTSTConfig
    base_model_prefix = "model"
    main_input_name = "past_values"
    supports_gradient_checkpointing = True

    def _init_weights(self, module):
        """Initialize weights"""
        if self.config.use_cls_token:
            torch.nn.init.normal_(self.config.cls_token, std=0.02)
        elif isinstance(module, nn.LayerNorm):
            module.bias.data.zero_()
            module.weight.data.fill_(1.0)
        elif isinstance(module, (nn.Linear, nn.Conv1d)):
            module.weight.data.normal_(mean=0.0, std=self.config.init_std)
            if module.bias is not None:
                module.bias.data.zero_()
        elif isinstance(module, MultiheadAttention):
            module.in_proj_weight.data.normal_(mean=0.0, std=self.config.init_std)
            module.bias_k.data.normal_(mean=0.0, std=self.config.init_std)
            module.bias_v.data.normal_(mean=0.0, std=self.config.init_std)


    def _set_gradient_checkpointing(self, module, value=False):
        if isinstance(module, (ChannelAttentionPatchTSTEncoder)):
            module.gradient_checkpointing = value


class ChannelAttentionPatchTSTEncoder(PatchTSTPreTrainedModel):
    def __init__(self, config: PatchTSTConfig):
        super().__init__(config)
        self.num_input_channels = config.num_input_channels
        self.num_patches = config.num_patches
        self.patch_length = config.patch_length
        self.d_model = config.d_model
        self.shared_embedding = config.shared_embedding
        self.use_cls_token = config.use_cls_token
        self.gradient_checkpointing = False

        # Input encoding: projection of feature vectors onto a d-dim vector space
        if not config.shared_embedding:
            self.w_p = nn.ModuleList()
            for _ in range(self.num_input_channels):
                self.w_p.append(nn.Linear(config.patch_length, config.d_model))
        else:
            self.w_p = nn.Linear(config.patch_length, config.d_model)
        # Positional encoding
        if config.use_cls_token:
            self.cls_token = nn.Parameter(torch.zeros(1, 1, 1, config.d_model))
<<<<<<< HEAD
            self.w_pos = positional_encoding(
                config.positional_encoding,
                config.learn_pe,
                config.num_patches + 1,
                config.d_model,
            )
        else:
            self.w_pos = positional_encoding(
                config.positional_encoding,
                config.learn_pe,
                config.num_patches,
                config.d_model,
            )
=======
            self.w_pos = positional_encoding(config.positional_encoding, config.learn_pe, config.num_patches + 1,
                                             config.d_model)
        else:
            self.w_pos = positional_encoding(config.positional_encoding, config.learn_pe, config.num_patches,
                                             config.d_model)
>>>>>>> bb93d376

        # Positional dropout
        self.dropout = nn.Dropout(config.positional_dropout) if config.positional_dropout > 0 else nn.Identity()

        # Encoder
        self.encoder = ChannelAttentionTSTEncoder(config)

        # Initialize weights and apply final processing
        self.post_init()

    def forward(self, past_values: torch.Tensor,
                output_hidden_states: Optional[bool] = None) -> BaseModelOutputWithNoAttention:
        """
<<<<<<< HEAD
        past_values: tensor [bs x nvars x num_patches x patch_length] output_hidden_states (bool, optional): Boolean
        indicating if hidden states should be outtput return:
=======
        x: tensor [bs x nvars x num_patches x patch_length]
        return:
>>>>>>> bb93d376
            tensor [bs x nvars x num_patches x d_model]
                or [bs x nvars x (num_patches+1) x d_model] if use cls_token
        """
        # bs, num_patches, num_input_channels, patch_length = x.shape
        bs, num_input_channels, num_patches, patch_length = past_values.shape

        output_hidden_states = (
            output_hidden_states if output_hidden_states is not None else self.config.output_hidden_states
        )
        # Input encoding
        if not self.shared_embedding:
            x_out = []
            for i in range(num_input_channels):
                z = self.w_p[i](past_values[:, i, :, :])
                x_out.append(z)
            past_values = torch.stack(x_out, dim=1)
        else:
            past_values = self.w_p(past_values)  # x: [bs x nvars  x num_patches x d_model]

        if self.use_cls_token:
            past_values = self.dropout(past_values + self.w_pos[1:, :])  # x: [bs x nvars x num_patches x d_model]
            # append cls token
            cls_token = self.cls_token + self.w_pos[:1, :]  # cls_token: [1 x 1 x 1 x d_model]
            cls_tokens = cls_token.expand(past_values.shape[0], -1, -1)  # get the same copy for all the batch samples
            past_values = torch.cat((cls_tokens, past_values), dim=1)  # x: [bs x nvars x (num_patches+1) x d_model]
        else:
            past_values = self.dropout(past_values + self.w_pos)  # x: [bs x nvars x num_patches x d_model]

        # Encoder
        past_values, hidden_states = self.encoder(
            past_values, output_hidden_states)  # x: [bs x nvars x num_patches x d_model]
        # or [bs x nvars x (num_patches+1) x d_model] if use cls_token

        # return past_values, hidden_states
        return BaseModelOutputWithNoAttention(
            last_hidden_state=past_values,
            hidden_states=hidden_states
        )


PATCHTST_START_DOCSTRING = r"""
    This model inherits from [`PreTrainedModel`]. Check the superclass documentation for the generic methods the
    library implements for all its model (such as downloading or saving, resizing the input embeddings, pruning heads
    etc.)

    This model is also a PyTorch [torch.nn.Module](https://pytorch.org/docs/stable/nn.html#torch.nn.Module) subclass.
    Use it as a regular PyTorch Module and refer to the PyTorch documentation for all matter related to general usage
    and behavior.

    Parameters:
        config ([`PatchTSTConfig`]):
            Model configuration class with all the parameters of the model. Initializing with a config file does not
            load the weights associated with the model, only the configuration. Check out the
            [`~PreTrainedModel.from_pretrained`] method to load the model weights.
"""

PATCHTST_INPUTS_DOCSTRING = r"""
    Args:
        past_values (`torch.FloatTensor` of shape `(batch_size, sequence_length)` or `(batch_size, sequence_length, num_input_channels)`):
            Past values of the time series, that serve as context in order to predict the future. The sequence size of
            this tensor must be larger than the `context_length` of the model, since the model will use the larger size
            to construct lag features, i.e. additional values from the past which are added in order to serve as "extra
            context".

            The `sequence_length` here is equal to `config.context_length` + `max(config.lags_sequence)`, which if no
            `lags_sequence` is configured, is equal to `config.context_length` + 7 (as by default, the largest
            look-back index in `config.lags_sequence` is 7). The property `_past_length` returns the actual length of
            the past.

            The `past_values` is what the Transformer encoder gets as input (with optional additional features, such as
            `static_categorical_features`, `static_real_features`, `past_time_features` and lags).

            Optionally, missing values need to be replaced with zeros and indicated via the `past_observed_mask`.

            For multivariate time series, the `num_input_channels` > 1 dimension is required and corresponds to the number of
            variates in the time series per time step.
        past_time_features (`torch.FloatTensor` of shape `(batch_size, sequence_length, num_features)`):
            Required time features, which the model internally will add to `past_values`. These could be things like
            "month of year", "day of the month", etc. encoded as vectors (for instance as Fourier features). These
            could also be so-called "age" features, which basically help the model know "at which point in life" a
            time-series is. Age features have small values for distant past time steps and increase monotonically the
            more we approach the current time step. Holiday features are also a good example of time features.

            These features serve as the "positional encodings" of the inputs. So contrary to a model like BERT, where
            the position encodings are learned from scratch internally as parameters of the model, the Time Series
            Transformer requires to provide additional time features. The Time Series Transformer only learns
            additional embeddings for `static_categorical_features`.

            Additional dynamic real covariates can be concatenated to this tensor, with the caveat that these features
            must but known at prediction time.

            The `num_features` here is equal to `config.`num_time_features` + `config.num_dynamic_real_features`.
        past_observed_mask (`torch.BoolTensor` of shape `(batch_size, sequence_length)` or `(batch_size, sequence_length, num_input_channels)`, *optional*):
            Boolean mask to indicate which `past_values` were observed and which were missing. Mask values selected in
            `[0, 1]`:

            - 1 for values that are **observed**,
            - 0 for values that are **missing** (i.e. NaNs that were replaced by zeros).

        static_categorical_features (`torch.LongTensor` of shape `(batch_size, number of static categorical features)`, *optional*):
            Optional static categorical features for which the model will learn an embedding, which it will add to the
            values of the time series.

            Static categorical features are features which have the same value for all time steps (static over time).

            A typical example of a static categorical feature is a time series ID.
        static_real_features (`torch.FloatTensor` of shape `(batch_size, number of static real features)`, *optional*):
            Optional static real features which the model will add to the values of the time series.

            Static real features are features which have the same value for all time steps (static over time).

            A typical example of a static real feature is promotion information.
        future_values (`torch.FloatTensor` of shape `(batch_size, prediction_length)` or `(batch_size, prediction_length, num_input_channels)`, *optional*):
            Future values of the time series, that serve as labels for the model. The `future_values` is what the
            Transformer needs during training to learn to output, given the `past_values`.

            The sequence length here is equal to `prediction_length`.

            See the demo notebook and code snippets for details.

            Optionally, during training any missing values need to be replaced with zeros and indicated via the
            `future_observed_mask`.

            For multivariate time series, the `num_input_channels` > 1 dimension is required and corresponds to the number of
            variates in the time series per time step.
        future_time_features (`torch.FloatTensor` of shape `(batch_size, prediction_length, num_features)`):
            Required time features for the prediction window, which the model internally will add to `future_values`.
            These could be things like "month of year", "day of the month", etc. encoded as vectors (for instance as
            Fourier features). These could also be so-called "age" features, which basically help the model know "at
            which point in life" a time-series is. Age features have small values for distant past time steps and
            increase monotonically the more we approach the current time step. Holiday features are also a good example
            of time features.

            These features serve as the "positional encodings" of the inputs. So contrary to a model like BERT, where
            the position encodings are learned from scratch internally as parameters of the model, the Time Series
            Transformer requires to provide additional time features. The Time Series Transformer only learns
            additional embeddings for `static_categorical_features`.

            Additional dynamic real covariates can be concatenated to this tensor, with the caveat that these features
            must but known at prediction time.

            The `num_features` here is equal to `config.`num_time_features` + `config.num_dynamic_real_features`.
        future_observed_mask (`torch.BoolTensor` of shape `(batch_size, sequence_length)` or `(batch_size, sequence_length, num_input_channels)`, *optional*):
            Boolean mask to indicate which `future_values` were observed and which were missing. Mask values selected
            in `[0, 1]`:

            - 1 for values that are **observed**,
            - 0 for values that are **missing** (i.e. NaNs that were replaced by zeros).

            This mask is used to filter out missing values for the final loss calculation.
        attention_mask (`torch.Tensor` of shape `(batch_size, sequence_length)`, *optional*):
            Mask to avoid performing attention on certain token indices. Mask values selected in `[0, 1]`:

            - 1 for tokens that are **not masked**,
            - 0 for tokens that are **masked**.

            [What are attention masks?](../glossary#attention-mask)
        decoder_attention_mask (`torch.LongTensor` of shape `(batch_size, target_sequence_length)`, *optional*):
            Mask to avoid performing attention on certain token indices. By default, a causal mask will be used, to
            make sure the model can only look at previous inputs in order to predict the future.
        head_mask (`torch.Tensor` of shape `(encoder_layers, encoder_attention_heads)`, *optional*):
            Mask to nullify selected heads of the attention modules in the encoder. Mask values selected in `[0, 1]`:

            - 1 indicates the head is **not masked**,
            - 0 indicates the head is **masked**.

        decoder_head_mask (`torch.Tensor` of shape `(decoder_layers, decoder_attention_heads)`, *optional*):
            Mask to nullify selected heads of the attention modules in the decoder. Mask values selected in `[0, 1]`:

            - 1 indicates the head is **not masked**,
            - 0 indicates the head is **masked**.

        cross_attn_head_mask (`torch.Tensor` of shape `(decoder_layers, decoder_attention_heads)`, *optional*):
            Mask to nullify selected heads of the cross-attention modules. Mask values selected in `[0, 1]`:

            - 1 indicates the head is **not masked**,
            - 0 indicates the head is **masked**.

        encoder_outputs (`tuple(tuple(torch.FloatTensor)`, *optional*):
            Tuple consists of `last_hidden_state`, `hidden_states` (*optional*) and `attentions` (*optional*)
            `last_hidden_state` of shape `(batch_size, sequence_length, hidden_size)` (*optional*) is a sequence of
            hidden-states at the output of the last layer of the encoder. Used in the cross-attention of the decoder.
        past_key_values (`tuple(tuple(torch.FloatTensor))`, *optional*, returned when `use_cache=True` is passed or when `config.use_cache=True`):
            Tuple of `tuple(torch.FloatTensor)` of length `config.n_layers`, with each tuple having 2 tensors of shape
            `(batch_size, num_heads, sequence_length, embed_size_per_head)`) and 2 additional tensors of shape
            `(batch_size, num_heads, encoder_sequence_length, embed_size_per_head)`.

            Contains pre-computed hidden-states (key and values in the self-attention blocks and in the cross-attention
            blocks) that can be used (see `past_key_values` input) to speed up sequential decoding.

            If `past_key_values` are used, the user can optionally input only the last `decoder_input_ids` (those that
            don't have their past key value states given to this model) of shape `(batch_size, 1)` instead of all
            `decoder_input_ids` of shape `(batch_size, sequence_length)`.
        inputs_embeds (`torch.FloatTensor` of shape `(batch_size, sequence_length, hidden_size)`, *optional*):
            Optionally, instead of passing `input_ids` you can choose to directly pass an embedded representation. This
            is useful if you want more control over how to convert `input_ids` indices into associated vectors than the
            model's internal embedding lookup matrix.
        use_cache (`bool`, *optional*):
            If set to `True`, `past_key_values` key value states are returned and can be used to speed up decoding (see
            `past_key_values`).
        output_attentions (`bool`, *optional*):
            Whether or not to return the attentions tensors of all attention layers. See `attentions` under returned
            tensors for more detail.
        output_hidden_states (`bool`, *optional*):
            Whether or not to return the hidden states of all layers. See `hidden_states` under returned tensors for
            more detail.
        return_dict (`bool`, *optional*):
            Whether or not to return a [`~utils.ModelOutput`] instead of a plain tuple.
"""


@add_start_docstrings(
    "The bare PatchTST Model outputting raw hidden-states without any specific head.",
    PATCHTST_START_DOCSTRING,
)
class PatchTSTModelOutputWithNoAttention(ModelOutput):
    """
    Base class for model's outputs, with potential hidden states.

    Args:
        last_hidden_state (`torch.FloatTensor` of shape `(batch_size, num_channels, num_patches, patch_length)`):
            Sequence of hidden-states at the output of the last layer of the model.
        hidden_states (`tuple(torch.FloatTensor)`, *optional*, returned when `output_hidden_states=True` is passed or when `config.output_hidden_states=True`):
            Tuple of `torch.FloatTensor` (one for the output of the embeddings, if the model has an embedding layer, +
            one for the output of each layer) of shape `(batch_size, num_channels, height, width)`.
            Hidden-states of the model at the output of each layer plus the optional initial embedding outputs.
        patched_input (`torch.FloatTensor` of shape `(batch_size, num_channels, num_patches, patch_length)`):
            patched input to the Transformer
        mask: (`torch.FloatTensor` of shape `(batch_size, num_channels, num_patches)`,*optional*)
            Bool masked tensor indicating which patches are masked
        revin_mean: (`torch.FloatTensor` of shape `(batch_size, 1, num_channels)`,*optional*)
            mean of the input data (batch_size, sequence_length, num_channels) over the sequence_length
        revin_std: (`torch.FloatTensor` of shape `(batch_size, 1, num_channels)`,*optional*)
            std of the input data (batch_size, sequence_length, num_channels) over the sequence_length
    """

    last_hidden_state: torch.FloatTensor = None
    hidden_states: Optional[Tuple[torch.FloatTensor]] = None
    patched_input: torch.FloatTensor = None
    mask: torch.FloatTensor = None
    revin_mean: torch.FloatTensor = None
    revin_std: torch.FloatTensor = None


class RevIN(nn.Module):
    def __init__(self, start_dim=1, eps=1e-5, denorm_channels: list = None):
        """
        :param start_dim: it is 1 if [bs x seq_len x nvars], it is 3 is [bs x tsg1 x tsg2 x seq_len x num_input_channels]
        :denorm_channels if the denorm input shape has less number of channels, mention the channels in the denorm input here.
        """
        super(RevIN, self).__init__()
        self.stdev = None
        self.mean = None
        self.start_dim = start_dim
        self.denorm_channels = denorm_channels
        self.eps = eps

    def set_statistics(self, mean, stdev):
        # get statistics
        self.mean = mean
        self.stdev = stdev

    def forward(self, x, mode: str):
        if mode == 'norm':
            self._get_statistics(x)
            x = self._normalize(x)
        elif mode == 'denorm':
            x = self._denormalize(x)
        elif mode == "transform":
            x = self._normalize(x)
        else:
            raise NotImplementedError
        return x

    def _get_statistics(self, x):
        dim2reduce = tuple(range(self.start_dim, x.ndim - 1))
        self.mean = torch.mean(x, dim=dim2reduce, keepdim=True).detach()
        self.stdev = torch.sqrt(torch.var(x, dim=dim2reduce, keepdim=True, unbiased=False) + self.eps).detach()

    def _normalize(self, x):
        x = x - self.mean
        x = x / self.stdev
        return x

    def _denormalize(self, x):
        # denormalize the data
        if self.denorm_channels is None:
            x = x * self.stdev
            x = x + self.mean
        else:
            x = x * self.stdev[..., self.denorm_channels]
            x = x + self.mean[..., self.denorm_channels]

        return x


# Copied from transformers.models.time_series_transformer.modeling_time_series_transformer.TimeSeriesTransformerModel with TimeSeriesTransformer->PatchTST,TIME_SERIES_TRANSFORMER->PATCHTST,time-series-transformer->patchtst,TimeSeries->PatchTST
class PatchTSTModel(PatchTSTPreTrainedModel):
    def __init__(self, config: PatchTSTConfig):
        super().__init__(config)
        self.use_revin = config.revin

        if self.use_revin:
            self.revin = RevIN()
        else:
            self.revin = nn.Identity()

        self.patching = Patchify(
            config.context_length,
            patch_length=config.patch_length,
            stride=config.stride,
        )
        self.mask_input = config.mask_input

        if self.mask_input:
            self.masking = PatchMasking(
                mask_type=config.mask_type,
                mask_ratio=config.mask_ratio,
                mask_patches=config.mask_patches,
                mask_patch_ratios=config.mask_patch_ratios,
                channel_consistent_masking=config.channel_consistent_masking,
                unmasked_channel_indices=config.unmasked_channel_indices,
                mask_value=config.mask_value,
                seed_number=config.seed_number
            )
        else:
            self.masking = nn.Identity()
        self.encoder = ChannelAttentionPatchTSTEncoder(config)

        # Initialize weights and apply final processing
        self.post_init()

    def forward(self,
                past_values: torch.Tensor,
                future_values: Optional[torch.Tensor] = None,
                output_hidden_states: Optional[bool] = None):
        output_hidden_states = (
            output_hidden_states if output_hidden_states is not None else self.config.output_hidden_states
        )

        past_values = self.revin(past_values, mode="norm")  # x: tensor [bs x seq_len x in_channels]

        patched_values = self.patching(
            past_values)  # patched_values: [bs x num_input_channels x num_patches x patch_length] for pretrain
        if self.mask_input:
            masked_values, mask = self.masking(patched_values)
        else:
            masked_values, mask = self.masking(patched_values), None
        encoder_output = self.encoder(masked_values, output_hidden_states=output_hidden_states)
        return PatchTSTModelOutputWithNoAttention(last_hidden_state=encoder_output.last_hidden_state,
                                                  hidden_states=encoder_output.hidden_states,
                                                  patched_input=patched_values,
                                                  mask=mask,
                                                  revin_mean=self.revin.mean if self.use_revin else None,
                                                  revin_stdev=self.revin.stdev if self.use_revin else None
                                                  )

class MaskPretrainHead(nn.Module):
    def __init__(self, config):
        super().__init__()
        self.dropout = nn.Dropout(config.dropout)
        self.linear = nn.Linear(config.d_model, config.patch_length)
        self.use_cls_token = config.use_cls_token

    def forward(self, x: torch.Tensor) -> torch.Tensor:
        """
        x: tensor [bs x nvars x num_patches x d_model]
                or [bs x nvars x (num_patches+1) x d_model] if use cls_token
        output: tensor [bs x nvars x num_patches x patch_length]
        """
        x = self.linear(self.dropout(x))  # [bs x nvars x num_patches x patch_length]
        if self.use_cls_token:
            x = x[:, :, 1:, :]  # remove the first cls token
        return x


class PatchTSTOutput(ModelOutput):
    """
    Output type of [`PatchTSTForPredictiontion`].

    Args:
        loss (*optional*, returned when `labels` is provided, `torch.FloatTensor` of shape `(1,)`):
            MSE loss.
        prediction_outputs (`torch.FloatTensor` of shape `(batch_size, sequence_length, config.vocab_size)`):
            Prediction outputs of the time series modeling heads.
        hidden_states (`tuple(torch.FloatTensor)`, *optional*, returned when `output_hidden_states=True` is passed or when `config.output_hidden_states=True`):
            Tuple of `torch.FloatTensor` (one for the output of the embeddings + one for the output of each layer) of
            shape `(batch_size, sequence_length, hidden_size)`.

            Hidden-states of the model at the output of each layer plus the initial embedding outputs.
        attentions (`tuple(torch.FloatTensor)`, *optional*, returned when `output_attentions=True` is passed or when `config.output_attentions=True`):
            Tuple of `torch.FloatTensor` (one for each layer) of shape `(batch_size, num_heads, sequence_length,
            sequence_length)`.

            Attentions weights after the attention softmax, used to compute the weighted average in the self-attention
            heads.
    """

    loss: Optional[torch.FloatTensor] = None
    prediction_output: torch.FloatTensor = None
    hidden_states: Optional[Tuple[torch.FloatTensor]] = None
    attentions: Optional[Tuple[torch.FloatTensor]] = None


class PatchTSTForMaskPretraining(PatchTSTPreTrainedModel):
    # PatchTSTModel + Pretraining Head
    def __init__(self, config: PatchTSTConfig):
        super().__init__(config)

        config.mask_input = True
        self.model = PatchTSTModel(config=config)
        self.head = MaskPretrainHead(config)
        self.loss = torch.nn.MSELoss(reduction='none')

        # Initialize weights and apply final processing
        self.post_init()

    def forward(
            self, past_values: torch.Tensor,
            future_values: Optional[torch.Tensor] = None,
            output_hidden_states: Optional[bool] = None
    ) -> PatchTSTOutput:
        """
        past_values (x): tensor [bs x sequence_length x num_input_channels ]
        future_values (y): labels
        """
        output_hidden_states = (
            output_hidden_states if output_hidden_states is not None else self.config.output_hidden_states
        )

        # past_values: [bs x nvars x num_patches x d_model] or
        # [bs x nvars x (num_patches+1) x d_model] if use cls_token
        model_output = self.model(past_values, output_hidden_states=output_hidden_states)

        # model_output[0]: [bs x nvars x num_patches x patch_length] or
        # [bs x nvars x (num_patches+1) x patch_length] if use cls_token
        x_hat = self.head(model_output[0])

        # calculate masked_loss
        loss_val = self.loss(x_hat, model_output.patched_input)
        masked_loss = (loss_val.mean(dim=-1) * model_output.mask).sum() / (model_output.mask.sum() + 1e-10)

        return PatchTSTOutput(
            loss=masked_loss,
            prediction_output=x_hat,
<<<<<<< HEAD
            hidden_states=model_output.hidden_states,
=======
            hidden_states=model_output.hidden_states
>>>>>>> bb93d376
        )


class PatchTSTForClassification(PatchTSTPreTrainedModel):
    # PatchTST model + classification head
    def __init__(self, config: PatchTSTConfig):
        super().__init__(config)

        self.model = PatchTSTModel(config)
        self.head = ClassificationHead(config)
        self.loss = nn.CrossEntropyLoss()

        # Initialize weights and apply final processing
        self.post_init()

    def forward(self, past_values, labels=None, output_hidden_states: Optional[bool] = None):
        output_hidden_states = (
            output_hidden_states if output_hidden_states is not None else self.config.output_hidden_states
        )

        model_output = self.model(past_values, output_hidden_states=output_hidden_states)
        y_hat = self.head(model_output[0])

        loss_val = None
        if labels is not None:
            loss_val = self.loss(y_hat, labels)
        return PatchTSTForClassificationOutput(
            loss=loss_val,
            prediction_logits=y_hat,
<<<<<<< HEAD
            hidden_states=model_output.hidden_states,
=======
            hidden_states=model_output.hidden_states
>>>>>>> bb93d376
        )


class ClassificationHead(nn.Module):
    def __init__(self, config: PatchTSTConfig):
        super().__init__()
        self.use_cls_token = config.use_cls_token
        self.pooling = config.pooling
        self.flatten = nn.Flatten(start_dim=1)
        self.dropout = nn.Dropout(config.head_dropout) if config.head_dropout > 0 else nn.Identity()
        self.linear = nn.Linear(config.num_input_channels * config.d_model, config.num_classes)

    def forward(self, x):
        """
        x: [bs x nvars x num_patches x d_model] or [bs x nvars x (num_patches+1) x d_model] if use cls_token
        output: [bs x n_classes]
        """
        if self.use_cls_token:
            x = x[:, :, 0, :]  # use the first output token, x: bs x nvars x d_model
        elif self.pooling == "mean":
            x = x.mean(dim=2)  # x: [bs x nvars x d_model]
        elif self.pooling == "max":
            x = x.max(dim=2)  # x: [bs x nvars x d_model]
        else:
            raise Exception(f"pooling operator {self.pooling} is not implemented yet")

        x = self.flatten(x)  # x: bs x nvars * d_model
        y = self.linear(self.dropout(x))  # y: bs x n_classes
        return y


class PatchTSTForClassificationOutput(ModelOutput):
    """
    Output type of [`PatchTSTForClassification`].

    Args:
        loss (*optional*, returned when `labels` is provided, `torch.FloatTensor` of shape `(1,)`):
            Total loss as the sum of the masked language modeling loss and the next sequence prediction
            (classification) loss.
        prediction_logits (`torch.FloatTensor` of shape `(batch_size, sequence_length, config.vocab_size)`):
            Prediction scores of the language modeling head (scores for each vocabulary token before SoftMax).
        hidden_states (`tuple(torch.FloatTensor)`, *optional*, returned when `output_hidden_states=True` is passed or when `config.output_hidden_states=True`):
            Tuple of `torch.FloatTensor` (one for the output of the embeddings + one for the output of each layer) of
            shape `(batch_size, sequence_length, hidden_size)`.

            Hidden-states of the model at the output of each layer plus the initial embedding outputs.
        attentions (`tuple(torch.FloatTensor)`, *optional*, returned when `output_attentions=True` is passed or when `config.output_attentions=True`):
            Tuple of `torch.FloatTensor` (one for each layer) of shape `(batch_size, num_heads, sequence_length,
            sequence_length)`.

            Attentions weights after the attention softmax, used to compute the weighted average in the self-attention
            heads.
    """

    loss: Optional[torch.FloatTensor] = None
    prediction_logits: torch.FloatTensor = None
    hidden_states: Optional[Tuple[torch.FloatTensor]] = None
    attentions: Optional[Tuple[torch.FloatTensor]] = None


class PredictionHead(nn.Module):
    def __init__(self, config: PatchTSTConfig):
        super().__init__()

        self.num_output_channels = config.num_output_channels
        self.use_cls_token = config.use_cls_token
        self.pooling = config.pooling

        head_dim = config.num_input_channels * config.d_model

        self.flatten = nn.Flatten(start_dim=1)
        self.linear = nn.Linear(head_dim, config.prediction_length * config.num_output_channels)
        self.dropout = nn.Dropout(config.head_dropout) if config.head_dropout > 0 else nn.Identity()

    def forward(self, x):
        """
        x: [bs x nvars x num_patch x d_model]
            or [bs x nvars x (num_patch+1) x d_model] if use cls_token
        output: [bs x pred_len x num_output_channels]
        """
        batch_size = x.shape[0]
        if self.use_cls_token:
            x = x[:, :, 0, :]  # use the first output token, x: [bs x nvars x d_model]
        elif self.pooling == 'mean':
            x = x.mean(dim=2)  # x: [bs x nvars x d_model]
        elif self.pooling == 'max':
            x = x.max(dim=2)  # x: [bs x nvars x d_model]
        else:
            raise Exception(f'pooling operator {self.pooling} is not implemented yet')

        # flatten the input
        x = self.flatten(x)  # x: bs x (nvars * d_model)
        y = self.linear(self.dropout(x))  # y: bs x (pred_len * num_output_channels)

        # reshape the data
        y = y.reshape(batch_size, -1, self.num_output_channels)  # [bs x pred_len x num_output_channels]
        return y



class PatchTSTForPrediction(PatchTSTPreTrainedModel):
    # PatchTST model + prediction head
    def __init__(self, config: PatchTSTConfig):
        super().__init__(config)

        self.model = PatchTSTModel(config)
        self.head = PredictionHead(config)
        self.loss = nn.MSELoss(reduction='mean')

        # Initialize weights and apply final processing
        self.post_init()

    def forward(self,
                past_values: torch.Tensor,
                future_values: Optional[torch.Tensor] = None,
                output_hidden_states: Optional[bool] = None):

        output_hidden_states = (
            output_hidden_states if output_hidden_states is not None else self.config.output_hidden_states
        )
        model_output = self.model(past_values, output_hidden_states=output_hidden_states)
        y_hat = self.head(model_output.last_hidden_state)

        loss_val = None
        if future_values is not None:
            loss_val = self.loss(y_hat, future_values)
        return PatchTSTOutput(
            loss=loss_val,
            prediction_output=y_hat,
<<<<<<< HEAD
            hidden_states=model_output.hidden_states,
=======
            hidden_states=model_output.hidden_states
>>>>>>> bb93d376
        )


class PatchTSTForForecastingOutput(ModelOutput):
    """
    Output type of [`PatchTSTForPredictiontion`].

    Args:
        loss (*optional*, returned when `labels` is provided, `torch.FloatTensor` of shape `(1,)`):
            MSE loss.

        forecast_outputs (`torch.FloatTensor` of shape `(batch_size, sequence_length, config.vocab_size)`):
            Forecasting outputs of the time series modeling heads.

        hidden_states (`tuple(torch.FloatTensor)`, *optional*, returned when `output_hidden_states=True` is passed or when `config.output_hidden_states=True`):
            Tuple of `torch.FloatTensor` (one for the output of the embeddings + one for the output of each layer) of
            shape `(batch_size, sequence_length, hidden_size)`.

            Hidden-states of the model at the output of each layer plus the initial embedding outputs.
        attentions (`tuple(torch.FloatTensor)`, *optional*, returned when `output_attentions=True` is passed or when `config.output_attentions=True`):
            Tuple of `torch.FloatTensor` (one for each layer) of shape `(batch_size, num_heads, sequence_length,
            sequence_length)`.

            Attentions weights after the attention softmax, used to compute the weighted average in the self-attention
            heads.
    """

    loss: Optional[torch.FloatTensor] = None
    forecast_outputs: torch.FloatTensor = None
    hidden_states: Optional[Tuple[torch.FloatTensor]] = None
    attentions: Optional[Tuple[torch.FloatTensor]] = None


class ForecastHead(nn.Module):
    def __init__(self, config: PatchTSTConfig):
        super().__init__()

        self.individual = config.individual
        self.num_input_channels = config.num_input_channels
        self.use_cls_token = config.use_cls_token
        self.pooling = config.pooling
        head_dim = config.d_model if self.pooling else config.d_model * config.num_patches

        if self.individual:
            self.linears = nn.ModuleList()
            self.dropouts = nn.ModuleList()
            self.flattens = nn.ModuleList()
            for i in range(self.num_input_channels):
                self.flattens.append(nn.Flatten(start_dim=2))
                self.linears.append(nn.Linear(head_dim, config.prediction_length))
                self.dropouts.append(nn.Dropout(config.head_dropout) if config.head_dropout > 0 else nn.Identity()
                                     )
        else:
            self.flatten = nn.Flatten(start_dim=2)
            self.linear = nn.Linear(head_dim, config.prediction_length)
            self.dropout = nn.Dropout(config.head_dropout) if config.head_dropout > 0 else nn.Identity()

    def forward(self, x: torch.Tensor):
        """
        x: [bs x nvars x num_patches x d_model]
            or [bs x nvars x (num_patches+1) x d_model] if use cls_token
        output: [bs x forecast_len x nvars]
        """

        if self.use_cls_token:
            y = x[:, :, 0, :]  # y: [bs x nvars x d_model]
        else:
            if self.pooling == 'mean':
                y = x.mean(dim=2)  # y: [bs x nvars x d_model]
            elif self.pooling == 'max':
                y = x.max(dim=2)  # y: [bs x nvars x d_model]
            else:
                y = x  # y: [bs x nvars x num_patches x d_model]

        if self.individual:
            x_out = []
            for i in range(self.num_input_channels):
                z = self.flattens[i](y[:, i, :])  # y: [bs x (d_model * num_patches)] or [bs x d_model)]
                z = self.linears[i](z)  # z: [bs x forecast_len]
                z = self.dropouts[i](z)
                x_out.append(z)
            x = torch.stack(x_out, dim=1)  # x: [bs x nvars x forecast_len]
        else:
            z = self.flatten(y)  # z: [bs x nvars x (d_model * num_patches)] or [bs x nvars x d_model)]
            z = self.dropout(z)
            x = self.linear(z)  # x: [bs x nvars x forecast_len]

        x = x.transpose(2, 1)  # [bs x forecast_len x nvars]

        return x


class PatchTSTForForecasting(PatchTSTPreTrainedModel):
    # PatchTST model + Forecasting head
    def __init__(self, config: PatchTSTConfig):
        super().__init__(config)
        self.model = PatchTSTModel(config)
        self.head = ForecastHead(config)
        self.loss = nn.MSELoss(reduction='mean')
        self.use_revin = config.revin
        if self.use_revin:
            self.revin = RevIN()
        else:
            self.revin = nn.Identity()

        # Initialize weights and apply final processing
        self.post_init()

    def forward(self,
                past_values: torch.Tensor,
                future_values: Optional[torch.Tensor],
                output_hidden_states: Optional[bool] = None):
        output_hidden_states = (
            output_hidden_states if output_hidden_states is not None else self.config.output_hidden_states
        )
        model_output = self.model(past_values, output_hidden_states=output_hidden_states)

        y_hat = self.head(model_output.last_hidden_state)

        if self.use_revin:
            self.revin.set_statistics(mean=model_output.revin_mean, stdev=model_output.revin_stdev)
            y_hat = self.revin(y_hat, mode="denorm")

        loss_val = None
        if future_values is not None:
            loss_val = self.loss(y_hat, future_values)
        return PatchTSTForForecastingOutput(
            loss=loss_val,
            forecast_outputs=y_hat,
<<<<<<< HEAD
            hidden_states=model_output.hidden_states,
=======
            hidden_states=model_output.hidden_states
>>>>>>> bb93d376
        )


class RegressionHead(nn.Module):
    def __init__(self, config: PatchTSTConfig):
        super().__init__()
        self.y_range = config.prediction_range
        self.use_cls_token = config.use_cls_token
        self.pooling = config.pooling
        # self.is_flatten = is_flatten

        self.flatten = nn.Flatten(start_dim=1)
        self.dropout = nn.Dropout(config.head_dropout) if config.head_dropout > 0 else nn.Identity()
        head_dim = config.num_input_channels * config.d_model
        # if is_flatten: head_dim *= num_patch
        self.linear = nn.Linear(head_dim, config.num_output_channels)

    def forward(self, past_values):
        """
        x: [bs x nvars x num_patch x d_model]
            or [bs x nvars x (num_patch+1) x d_model] if use cls_token
        output: [bs x output_dim]
        """
        if self.use_cls_token:
            past_values = past_values[:, :, 0, :]  # use the first output token, x: [bs x nvars x d_model]
        elif self.pooling == 'mean':
            past_values = past_values.mean(dim=2)  # x: [bs x nvars x d_model]
        elif self.pooling == 'max':
            past_values = past_values.max(dim=2)  # x: [bs x nvars x d_model]
        else:
            raise Exception(f'pooling operator {self.pooling} is not implemented yet')
        # flatten the input
        past_values = self.flatten(past_values)  # x: bs x nvars * d_model
        y = self.linear(self.dropout(past_values))  # y: bs x output_dim

        if self.y_range:
            y = torch.sigmoid(y) * (self.y_range[1] - self.y_range[0]) + self.y_range[0]

        return y


class PatchTSTForRegression(PatchTSTPreTrainedModel):
    # PatchTST model + Regression head
    def __init__(self, config: PatchTSTConfig):
        super().__init__(config)
        self.model = PatchTSTModel(config)
        self.head = RegressionHead(config)
        self.loss = nn.MSELoss(reduction='mean')

        # Initialize weights and apply final processing
        self.post_init()

<<<<<<< HEAD
    def forward(
        self,
        past_values: torch.Tensor,
        labels: Optional[torch.Tensor],
        output_hidden_states: Optional[bool] = None,
    ):
=======
    def forward(self,
                past_values: torch.Tensor,
                labels: Optional[torch.Tensor],
                output_hidden_states: Optional[bool] = None):
>>>>>>> bb93d376
        output_hidden_states = (
            output_hidden_states if output_hidden_states is not None else self.config.output_hidden_states
        )
        model_output = self.model(past_values, output_hidden_states=output_hidden_states)
        y_hat = self.head(model_output.last_hidden_state)

        loss_val = None
        if labels is not None:
            loss_val = self.loss(y_hat, labels)
        return PatchTSTOutput(
            loss=loss_val,
            prediction_output=y_hat,
<<<<<<< HEAD
            hidden_states=model_output.hidden_states,
=======
            hidden_states=model_output.hidden_states
>>>>>>> bb93d376
        )<|MERGE_RESOLUTION|>--- conflicted
+++ resolved
@@ -14,19 +14,20 @@
 # limitations under the License.
 """ PyTorch PatchTST model."""
 
+import math
+import random
 from typing import Optional, Tuple
+
+import numpy as np
 import torch
 from torch import nn
-import math
-import random
-import numpy as np
-
+from torch.nn.modules.activation import MultiheadAttention
+
+from transformers.modeling_outputs import BaseModelOutputWithNoAttention
 from transformers.modeling_utils import PreTrainedModel
-from transformers.utils import add_start_docstrings, logging
-from transformers.modeling_outputs import BaseModelOutputWithNoAttention
-from transformers.utils import ModelOutput
-from torch.nn.modules.activation import MultiheadAttention
 from transformers.models.patchtst.configuration_patchtst import PatchTSTConfig
+from transformers.utils import ModelOutput, add_start_docstrings, logging
+
 
 logger = logging.get_logger(__name__)
 
@@ -36,7 +37,6 @@
     "ibm/patchtst-base",
     # See all PatchTST models at https://huggingface.co/models?filter=patchtst
 ]
-
 
 
 class PatchTSTAttention(nn.Module):
@@ -85,7 +85,7 @@
 
 def positional_encoding(pe, learn_pe, q_len, d_model):
     # Positional encoding
-    if pe == None:
+    if pe is None:
         w_pos = torch.empty((q_len, d_model))  # pe = None and learn_pe = False can be used to measure impact of pe
         nn.init.uniform_(w_pos, -0.02, 0.02)
         learn_pe = False
@@ -131,9 +131,8 @@
     i = 0
     for i in range(100):
         cpe = (
-                2 * (torch.linspace(0, 1, q_len).reshape(-1, 1) ** x) * (
-                    torch.linspace(0, 1, d_model).reshape(1, -1) ** x)
-                - 1
+            2 * (torch.linspace(0, 1, q_len).reshape(-1, 1) ** x) * (torch.linspace(0, 1, d_model).reshape(1, -1) ** x)
+            - 1
         )
 
         if abs(cpe.mean()) <= eps:
@@ -161,30 +160,33 @@
     random.seed(x)
     np.random.seed(x)
     torch.manual_seed(x)
-    if torch.cuda.is_available(): torch.cuda.manual_seed_all(x)
+    if torch.cuda.is_available():
+        torch.cuda.manual_seed_all(x)
 
 
 def random_masking(
-        xb: torch.Tensor,
-        mask_ratio: float,
-        unmasked_channel_indices: list = None,
-        channel_consistent_masking: bool = False,
-        mask_value=0,
-        seed_number: Optional[int] = None
+    xb: torch.Tensor,
+    mask_ratio: float,
+    unmasked_channel_indices: list = None,
+    channel_consistent_masking: bool = False,
+    mask_value=0,
+    seed_number: Optional[int] = None,
 ):
     """random_masking: Mask the input considering the control variables.
 
     Args:
         xb (Tensor): Input to mask [ bs x nvars x num_patches x patch_length]
         mask_ratio (float): Mask ratio.
-        unmasked_channel_indices (list, optional): indices of unmasked channels. These channels will not be masked. Defaults to None.
-        channel_consistent_masking (bool, optional): When true, masking will be same across all channels of a timeseries. Otherwise, masking positions will vary across channels. Defaults to True.
+        unmasked_channel_indices (list, optional):
+            indices of unmasked channels. These channels will not be masked. Defaults to None.
+        channel_consistent_masking (bool, optional):
+            When true, masking will be same across all channels of a timeseries. Otherwise, masking positions will vary
+            across channels. Defaults to True.
         mask_value (int, optional): Value to use for masking. Defaults to 0.
         seed_number (int, optional): Value to set for the random seed.
 
     Returns:
-        Tensor: xb_mask, masked input, same shape as input
-        Tensor: Mask tensor of shape [bs x c x n]
+        Tensor: xb_mask, masked input, same shape as input Tensor: Mask tensor of shape [bs x c x n]
     """
     if seed_number:
         set_seed(seed_number)
@@ -221,8 +223,8 @@
 
 class Patchify(nn.Module):
     """
+    Args:
     A class to patchify the time series sequence into different patches
-    Args:
         sequence_length (int, required): input sequence length
         patch_length (int, required): patch length
         stride (int, required): stride between patches
@@ -231,16 +233,16 @@
     """
 
     def __init__(
-            self,
-            sequence_length: int,
-            patch_length: int,
-            stride: int,
-            padding: bool = False,  # TODO: use this to set whether we want to pad zeros to the sequence
+        self,
+        sequence_length: int,
+        patch_length: int,
+        stride: int,
+        padding: bool = False,  # TODO: use this to set whether we want to pad zeros to the sequence
     ):
         super().__init__()
 
         assert (
-                sequence_length > patch_length
+            sequence_length > patch_length
         ), f"Sequence length ({sequence_length}) has to be greater than the patch length ({patch_length})"
 
         self.sequence_length = sequence_length
@@ -260,9 +262,11 @@
             x: output tensor data [bs x num_input_channels x num_patches x patch_length]
         """
         sequence_length = past_values.shape[-2]
-        assert sequence_length == self.sequence_length, f"Input sequence length ({sequence_length}) doesn't match model configuration ({self.sequence_length})."
-
-        x = past_values[:, self.s_begin:, :]  # x: [bs x new_sequence_length x nvars]
+        assert (
+            sequence_length == self.sequence_length
+        ), f"Input sequence length ({sequence_length}) doesn't match model configuration ({self.sequence_length})."
+
+        x = past_values[:, self.s_begin :, :]  # x: [bs x new_sequence_length x nvars]
         x = x.unfold(
             dimension=-2, size=self.patch_length, step=self.stride
         )  # x: [bs x num_patches x num_input_channels x patch_length]
@@ -272,8 +276,8 @@
 
 class PatchEmbeddings(nn.Module):
     """
+    Args:
     A class to patchify the time series sequence into different patches
-    Args:
         sequence_length (int, required): input sequence length
         patch_length (int, required): patch length
         stride (int, required): stride between patches
@@ -281,17 +285,11 @@
         embeddings: output tensor data [bs x num_input_channels x num_patches x embed_dim]
     """
 
-    def __init__(
-            self,
-            sequence_length: int,
-            patch_length: int,
-            stride: int,
-            embed_dim: int
-    ):
+    def __init__(self, sequence_length: int, patch_length: int, stride: int, embed_dim: int):
         super().__init__()
 
         assert (
-                sequence_length > patch_length
+            sequence_length > patch_length
         ), f"Sequence length ({sequence_length}) has to be greater than the patch length ({patch_length})"
 
         # assert ((max(sequence_length, patch_length) - patch_length) % stride == 0), f"sequence length minus patch length has to be divisible to the stride"
@@ -307,11 +305,12 @@
         self.s_begin = sequence_length - new_sequence_length
 
         # Embedding
-        self.projection = nn.Conv1d(in_channels=1,
-                                    out_channels=embed_dim,
-                                    kernel_size=patch_length,
-                                    stride=stride,
-                                    )
+        self.projection = nn.Conv1d(
+            in_channels=1,
+            out_channels=embed_dim,
+            kernel_size=patch_length,
+            stride=stride,
+        )
 
     def forward(self, past_values: torch.Tensor):
         """
@@ -321,16 +320,19 @@
             embeddings: output tensor data [bs x num_input_channels x num_patches x emb_dim]
         """
         bs, sequence_length, num_input_channels = past_values.shape
-        assert sequence_length == self.sequence_length, f"Input sequence length ({sequence_length}) doesn't match the configuration sequence length ({self.sequence_length})."
-
-        x = past_values[:, self.s_begin:, :]  # x: [bs x new_sequence_length x nvars]
+        assert (
+            sequence_length == self.sequence_length
+        ), f"Input sequence length ({sequence_length}) doesn't match the configuration sequence length ({self.sequence_length})."
+
+        x = past_values[:, self.s_begin :, :]  # x: [bs x new_sequence_length x nvars]
         # convert past_values to shape [bs*num_input_channels x 1 x sequence_length ]
         x = x.transpose(1, 2).reshape(bs * num_input_channels, 1, -1).contiguous()
         # projection
         embeddings = self.projection(x)  # embeddings: [bs*num_input_channels x emb_dim x num_patches]
         # reshape
-        embeddings = embeddings.transpose(1, 2).view(bs, num_input_channels, -1,
-                                                     self.embed_dim).contiguous()  # embeddings: [bs x num_input_channels x num_patches x emb_dim]
+        embeddings = (
+            embeddings.transpose(1, 2).view(bs, num_input_channels, -1, self.embed_dim).contiguous()
+        )  # embeddings: [bs x num_input_channels x num_patches x emb_dim]
         # embeddings = embeddings.flatten(2).transpose(1, 2)
         return embeddings
 
@@ -345,24 +347,26 @@
         mask_patches (list, optional): List of patch lengths to mask in the end of the data.
         mask_patch_ratios (list, optional): List of weights to use for each patch length. For Ex.
         if patch_lengths is [5,4] and mix_ratio is [1,1], then equal weights to both patch lengths. Defaults to None.
-        unmasked_channel_indices (list, optional): Control Variable channel indices. These channels will not be masked. Defaults to None.
-        channel_consistent_masking (bool, optional): When true, masking will be same across all channels of a timeseries. Otherwise, masking positions will vary across channels. Defaults to True.
+        unmasked_channel_indices (list, optional):
+            Control Variable channel indices. These channels will not be masked. Defaults to None.
+        channel_consistent_masking (bool, optional):
+            When true, masking will be same across all channels of a timeseries. Otherwise, masking positions will vary
+            across channels. Defaults to True.
         mask_value (int, optional): Value to use for masking. Defaults to 0.
         seed_number (int, optional): Random seed, when None seed is not set. Defaults to None.
     """
 
     def __init__(
-            self,
-            mask_type: str = "random",
-            mask_ratio=0.5,
-            mask_patches: list = [2, 3],
-            mask_patch_ratios: list = [1, 1],
-            channel_consistent_masking: bool = False,
-            unmasked_channel_indices: list = None,
-            mask_value=0,
-            seed_number: Optional[int] = None
+        self,
+        mask_type: str = "random",
+        mask_ratio=0.5,
+        mask_patches: list = [2, 3],
+        mask_patch_ratios: list = [1, 1],
+        channel_consistent_masking: bool = False,
+        unmasked_channel_indices: list = None,
+        mask_value=0,
+        seed_number: Optional[int] = None,
     ):
-
         # if seed_number:
         #     set_seed(seed_number)
         self.mask_ratio = mask_ratio
@@ -382,11 +386,11 @@
         """
         Input:
             x: patched input
-                4D: [bs x num_input_channels x num_patches  x patch_length]
+                4D: [bs x num_input_channels x num_patches x patch_length]
 
         Output:
             x_mask: Masked patched input
-                4D: [bs x num_input_channels x num_patches  x patch_length]
+                4D: [bs x num_input_channels x num_patches x patch_length]
             mask: bool tensor indicating True on masked points
                 4D: [bs x num_input_channels x num_patch]
         """
@@ -398,7 +402,7 @@
                 unmasked_channel_indices=self.unmasked_channel_indices,
                 channel_consistent_masking=self.channel_consistent_masking,
                 mask_value=self.mask_value,
-                seed_number=self.seed_number
+                seed_number=self.seed_number,
             )
 
         else:
@@ -413,17 +417,11 @@
     def __init__(self, config: PatchTSTConfig):
         super().__init__()
 
-        self.layers = nn.ModuleList(
-            [
-                ChannelAttentionTSTEncoderLayer(config)
-                for i in range(config.encoder_layers)
-            ]
-        )
+        self.layers = nn.ModuleList([ChannelAttentionTSTEncoderLayer(config) for i in range(config.encoder_layers)])
 
     def forward(self, src: torch.Tensor, output_hidden_states: Optional[bool] = None):
         """
-        src: tensor [bs x nvars x sequence_length x d_model]
-        Return:
+        src: tensor [bs x nvars x sequence_length x d_model] Return:
             Tensor [bs x nvars x sequence_length x d_model]
         """
         all_hidden_states = []
@@ -477,49 +475,60 @@
 
     def forward(self, src: torch.Tensor):
         """
-        src: tensor [bs x nvars x sequence_length x d_model]
-        Return:
+        src: tensor [bs x nvars x sequence_length x d_model] Return:
             Tensor [bs x nvars x sequence_length x d_model]
         """
         bs, num_input_channels, sequence_length, d_model = src.shape
 
         # First sublayer: attention across time
-        src = src.view(bs * num_input_channels, sequence_length, d_model)  # src: [(bs*nvars) x sequence_length x d_model]
+        src = src.view(
+            bs * num_input_channels, sequence_length, d_model
+        )  # src: [(bs*nvars) x sequence_length x d_model]
         if self.pre_norm:
             ## Norm and Multi-Head attention and Add residual connection
             src = src + self.dropout_path1(
-                self.self_attn(self.norm_sublayer1(src)))  # Add: residual connection with residual dropout
+                self.self_attn(self.norm_sublayer1(src))
+            )  # Add: residual connection with residual dropout
         else:
             ## Multi-Head attention and Add residual connection and Norm - Standard Transformer from BERT
             src = self.norm_sublayer1(
-                src + self.dropout_path1(self.self_attn(src)))  # src: [(bs*nvars) x sequence_length x d_model]
+                src + self.dropout_path1(self.self_attn(src))
+            )  # src: [(bs*nvars) x sequence_length x d_model]
         src = src.reshape(bs, num_input_channels, sequence_length, d_model)  # [bs x nvars x sequence_length x d_model]
 
         # second sublayer: attention across variable at any given time
         # [bs x nvars x sequence_length x d_model] -> [bs x sequence_length x nvars x d_model] -> [(bs*sequence_length) x nvars x d_model]
-        src = src.transpose(2, 1).contiguous().view(bs * sequence_length, num_input_channels,
-                                                    d_model)  # [(bs*sequence_length) x nvars x d_model]
+        src = (
+            src.transpose(2, 1).contiguous().view(bs * sequence_length, num_input_channels, d_model)
+        )  # [(bs*sequence_length) x nvars x d_model]
         if self.pre_norm:
             ## Norm and Multi-Head attention and Add residual connection
             src = src + self.dropout_path2(
-                self.self_attn(self.norm_sublayer2(src)))  # Add: residual connection with residual dropout
+                self.self_attn(self.norm_sublayer2(src))
+            )  # Add: residual connection with residual dropout
         else:
             ## Multi-Head attention and Add residual connection and Norm - Standard Transformer from BERT
             src = self.norm_sublayer2(
-                src + self.dropout_path2(self.self_attn(src)))  # src: [(bs*sequence_length) x nvars x d_model]
-        src = src.reshape(bs, sequence_length, num_input_channels, d_model).transpose(1,
-                                                                          2).contiguous()  # src: [bs x nvars x sequence_length x d_model]
+                src + self.dropout_path2(self.self_attn(src))
+            )  # src: [(bs*sequence_length) x nvars x d_model]
+        src = (
+            src.reshape(bs, sequence_length, num_input_channels, d_model).transpose(1, 2).contiguous()
+        )  # src: [bs x nvars x sequence_length x d_model]
 
         # Third sublayer: mixing across hidden
-        src = src.view(bs * num_input_channels, sequence_length, d_model)  # src: [(bs*nvars) x sequence_length x d_model]
+        src = src.view(
+            bs * num_input_channels, sequence_length, d_model
+        )  # src: [(bs*nvars) x sequence_length x d_model]
         if self.pre_norm:
             ## Norm and Position-wise Feed-Forward and Add residual connection
             src = src + self.dropout_path3(
-                self.ff(self.norm_sublayer3(src)))  # Add: residual connection with residual dropout
+                self.ff(self.norm_sublayer3(src))
+            )  # Add: residual connection with residual dropout
         else:
             ## Position-wise Feed-Forward and Add residual connection and Norm - Standard Transformer from BERT
             src = self.norm_sublayer3(
-                src + self.dropout_path3(self.ff(src)))  # Add: residual connection with residual dropout
+                src + self.dropout_path3(self.ff(src))
+            )  # Add: residual connection with residual dropout
         src = src.reshape(bs, num_input_channels, sequence_length, d_model)  # [bs x nvars x sequence_length x d_model]
 
         return src
@@ -547,7 +556,6 @@
             module.bias_k.data.normal_(mean=0.0, std=self.config.init_std)
             module.bias_v.data.normal_(mean=0.0, std=self.config.init_std)
 
-
     def _set_gradient_checkpointing(self, module, value=False):
         if isinstance(module, (ChannelAttentionPatchTSTEncoder)):
             module.gradient_checkpointing = value
@@ -574,7 +582,6 @@
         # Positional encoding
         if config.use_cls_token:
             self.cls_token = nn.Parameter(torch.zeros(1, 1, 1, config.d_model))
-<<<<<<< HEAD
             self.w_pos = positional_encoding(
                 config.positional_encoding,
                 config.learn_pe,
@@ -588,13 +595,6 @@
                 config.num_patches,
                 config.d_model,
             )
-=======
-            self.w_pos = positional_encoding(config.positional_encoding, config.learn_pe, config.num_patches + 1,
-                                             config.d_model)
-        else:
-            self.w_pos = positional_encoding(config.positional_encoding, config.learn_pe, config.num_patches,
-                                             config.d_model)
->>>>>>> bb93d376
 
         # Positional dropout
         self.dropout = nn.Dropout(config.positional_dropout) if config.positional_dropout > 0 else nn.Identity()
@@ -605,16 +605,13 @@
         # Initialize weights and apply final processing
         self.post_init()
 
-    def forward(self, past_values: torch.Tensor,
-                output_hidden_states: Optional[bool] = None) -> BaseModelOutputWithNoAttention:
-        """
-<<<<<<< HEAD
-        past_values: tensor [bs x nvars x num_patches x patch_length] output_hidden_states (bool, optional): Boolean
-        indicating if hidden states should be outtput return:
-=======
-        x: tensor [bs x nvars x num_patches x patch_length]
-        return:
->>>>>>> bb93d376
+    def forward(
+        self, past_values: torch.Tensor, output_hidden_states: Optional[bool] = None
+    ) -> BaseModelOutputWithNoAttention:
+        """
+        past_values: tensor [bs x nvars x num_patches x patch_length] output_hidden_states (bool, optional): Indicates
+        if hidden states should be outtput return:
+
             tensor [bs x nvars x num_patches x d_model]
                 or [bs x nvars x (num_patches+1) x d_model] if use cls_token
         """
@@ -645,14 +642,12 @@
 
         # Encoder
         past_values, hidden_states = self.encoder(
-            past_values, output_hidden_states)  # x: [bs x nvars x num_patches x d_model]
+            past_values, output_hidden_states
+        )  # x: [bs x nvars x num_patches x d_model]
         # or [bs x nvars x (num_patches+1) x d_model] if use cls_token
 
         # return past_values, hidden_states
-        return BaseModelOutputWithNoAttention(
-            last_hidden_state=past_values,
-            hidden_states=hidden_states
-        )
+        return BaseModelOutputWithNoAttention(last_hidden_state=past_values, hidden_states=hidden_states)
 
 
 PATCHTST_START_DOCSTRING = r"""
@@ -689,8 +684,8 @@
 
             Optionally, missing values need to be replaced with zeros and indicated via the `past_observed_mask`.
 
-            For multivariate time series, the `num_input_channels` > 1 dimension is required and corresponds to the number of
-            variates in the time series per time step.
+            For multivariate time series, the `num_input_channels` > 1 dimension is required and corresponds to the
+            number of variates in the time series per time step.
         past_time_features (`torch.FloatTensor` of shape `(batch_size, sequence_length, num_features)`):
             Required time features, which the model internally will add to `past_values`. These could be things like
             "month of year", "day of the month", etc. encoded as vectors (for instance as Fourier features). These
@@ -738,8 +733,8 @@
             Optionally, during training any missing values need to be replaced with zeros and indicated via the
             `future_observed_mask`.
 
-            For multivariate time series, the `num_input_channels` > 1 dimension is required and corresponds to the number of
-            variates in the time series per time step.
+            For multivariate time series, the `num_input_channels` > 1 dimension is required and corresponds to the
+            number of variates in the time series per time step.
         future_time_features (`torch.FloatTensor` of shape `(batch_size, prediction_length, num_features)`):
             Required time features for the prediction window, which the model internally will add to `future_values`.
             These could be things like "month of year", "day of the month", etc. encoded as vectors (for instance as
@@ -839,8 +834,8 @@
             Sequence of hidden-states at the output of the last layer of the model.
         hidden_states (`tuple(torch.FloatTensor)`, *optional*, returned when `output_hidden_states=True` is passed or when `config.output_hidden_states=True`):
             Tuple of `torch.FloatTensor` (one for the output of the embeddings, if the model has an embedding layer, +
-            one for the output of each layer) of shape `(batch_size, num_channels, height, width)`.
-            Hidden-states of the model at the output of each layer plus the optional initial embedding outputs.
+            one for the output of each layer) of shape `(batch_size, num_channels, height, width)`. Hidden-states of
+            the model at the output of each layer plus the optional initial embedding outputs.
         patched_input (`torch.FloatTensor` of shape `(batch_size, num_channels, num_patches, patch_length)`):
             patched input to the Transformer
         mask: (`torch.FloatTensor` of shape `(batch_size, num_channels, num_patches)`,*optional*)
@@ -862,8 +857,9 @@
 class RevIN(nn.Module):
     def __init__(self, start_dim=1, eps=1e-5, denorm_channels: list = None):
         """
-        :param start_dim: it is 1 if [bs x seq_len x nvars], it is 3 is [bs x tsg1 x tsg2 x seq_len x num_input_channels]
-        :denorm_channels if the denorm input shape has less number of channels, mention the channels in the denorm input here.
+        :param start_dim: it is 1 if [bs x seq_len x nvars], it is 3 is [bs x tsg1 x tsg2 x seq_len x
+        num_input_channels] :denorm_channels if the denorm input shape has less number of channels, mention the
+        channels in the denorm input here.
         """
         super(RevIN, self).__init__()
         self.stdev = None
@@ -878,10 +874,10 @@
         self.stdev = stdev
 
     def forward(self, x, mode: str):
-        if mode == 'norm':
+        if mode == "norm":
             self._get_statistics(x)
             x = self._normalize(x)
-        elif mode == 'denorm':
+        elif mode == "denorm":
             x = self._denormalize(x)
         elif mode == "transform":
             x = self._normalize(x)
@@ -938,7 +934,7 @@
                 channel_consistent_masking=config.channel_consistent_masking,
                 unmasked_channel_indices=config.unmasked_channel_indices,
                 mask_value=config.mask_value,
-                seed_number=config.seed_number
+                seed_number=config.seed_number,
             )
         else:
             self.masking = nn.Identity()
@@ -947,10 +943,12 @@
         # Initialize weights and apply final processing
         self.post_init()
 
-    def forward(self,
-                past_values: torch.Tensor,
-                future_values: Optional[torch.Tensor] = None,
-                output_hidden_states: Optional[bool] = None):
+    def forward(
+        self,
+        past_values: torch.Tensor,
+        future_values: Optional[torch.Tensor] = None,
+        output_hidden_states: Optional[bool] = None,
+    ):
         output_hidden_states = (
             output_hidden_states if output_hidden_states is not None else self.config.output_hidden_states
         )
@@ -958,19 +956,22 @@
         past_values = self.revin(past_values, mode="norm")  # x: tensor [bs x seq_len x in_channels]
 
         patched_values = self.patching(
-            past_values)  # patched_values: [bs x num_input_channels x num_patches x patch_length] for pretrain
+            past_values
+        )  # patched_values: [bs x num_input_channels x num_patches x patch_length] for pretrain
         if self.mask_input:
             masked_values, mask = self.masking(patched_values)
         else:
             masked_values, mask = self.masking(patched_values), None
         encoder_output = self.encoder(masked_values, output_hidden_states=output_hidden_states)
-        return PatchTSTModelOutputWithNoAttention(last_hidden_state=encoder_output.last_hidden_state,
-                                                  hidden_states=encoder_output.hidden_states,
-                                                  patched_input=patched_values,
-                                                  mask=mask,
-                                                  revin_mean=self.revin.mean if self.use_revin else None,
-                                                  revin_stdev=self.revin.stdev if self.use_revin else None
-                                                  )
+        return PatchTSTModelOutputWithNoAttention(
+            last_hidden_state=encoder_output.last_hidden_state,
+            hidden_states=encoder_output.hidden_states,
+            patched_input=patched_values,
+            mask=mask,
+            revin_mean=self.revin.mean if self.use_revin else None,
+            revin_stdev=self.revin.stdev if self.use_revin else None,
+        )
+
 
 class MaskPretrainHead(nn.Module):
     def __init__(self, config):
@@ -1027,19 +1028,19 @@
         config.mask_input = True
         self.model = PatchTSTModel(config=config)
         self.head = MaskPretrainHead(config)
-        self.loss = torch.nn.MSELoss(reduction='none')
+        self.loss = torch.nn.MSELoss(reduction="none")
 
         # Initialize weights and apply final processing
         self.post_init()
 
     def forward(
-            self, past_values: torch.Tensor,
-            future_values: Optional[torch.Tensor] = None,
-            output_hidden_states: Optional[bool] = None
+        self,
+        past_values: torch.Tensor,
+        future_values: Optional[torch.Tensor] = None,
+        output_hidden_states: Optional[bool] = None,
     ) -> PatchTSTOutput:
         """
-        past_values (x): tensor [bs x sequence_length x num_input_channels ]
-        future_values (y): labels
+        past_values (x): tensor [bs x sequence_length x num_input_channels ] future_values (y): labels
         """
         output_hidden_states = (
             output_hidden_states if output_hidden_states is not None else self.config.output_hidden_states
@@ -1060,11 +1061,7 @@
         return PatchTSTOutput(
             loss=masked_loss,
             prediction_output=x_hat,
-<<<<<<< HEAD
             hidden_states=model_output.hidden_states,
-=======
-            hidden_states=model_output.hidden_states
->>>>>>> bb93d376
         )
 
 
@@ -1094,11 +1091,7 @@
         return PatchTSTForClassificationOutput(
             loss=loss_val,
             prediction_logits=y_hat,
-<<<<<<< HEAD
             hidden_states=model_output.hidden_states,
-=======
-            hidden_states=model_output.hidden_states
->>>>>>> bb93d376
         )
 
 
@@ -1113,8 +1106,8 @@
 
     def forward(self, x):
         """
-        x: [bs x nvars x num_patches x d_model] or [bs x nvars x (num_patches+1) x d_model] if use cls_token
-        output: [bs x n_classes]
+        x: [bs x nvars x num_patches x d_model] or [bs x nvars x (num_patches+1) x d_model] if use cls_token output:
+        [bs x n_classes]
         """
         if self.use_cls_token:
             x = x[:, :, 0, :]  # use the first output token, x: bs x nvars x d_model
@@ -1182,12 +1175,12 @@
         batch_size = x.shape[0]
         if self.use_cls_token:
             x = x[:, :, 0, :]  # use the first output token, x: [bs x nvars x d_model]
-        elif self.pooling == 'mean':
+        elif self.pooling == "mean":
             x = x.mean(dim=2)  # x: [bs x nvars x d_model]
-        elif self.pooling == 'max':
+        elif self.pooling == "max":
             x = x.max(dim=2)  # x: [bs x nvars x d_model]
         else:
-            raise Exception(f'pooling operator {self.pooling} is not implemented yet')
+            raise Exception(f"pooling operator {self.pooling} is not implemented yet")
 
         # flatten the input
         x = self.flatten(x)  # x: bs x (nvars * d_model)
@@ -1196,7 +1189,6 @@
         # reshape the data
         y = y.reshape(batch_size, -1, self.num_output_channels)  # [bs x pred_len x num_output_channels]
         return y
-
 
 
 class PatchTSTForPrediction(PatchTSTPreTrainedModel):
@@ -1206,16 +1198,17 @@
 
         self.model = PatchTSTModel(config)
         self.head = PredictionHead(config)
-        self.loss = nn.MSELoss(reduction='mean')
+        self.loss = nn.MSELoss(reduction="mean")
 
         # Initialize weights and apply final processing
         self.post_init()
 
-    def forward(self,
-                past_values: torch.Tensor,
-                future_values: Optional[torch.Tensor] = None,
-                output_hidden_states: Optional[bool] = None):
-
+    def forward(
+        self,
+        past_values: torch.Tensor,
+        future_values: Optional[torch.Tensor] = None,
+        output_hidden_states: Optional[bool] = None,
+    ):
         output_hidden_states = (
             output_hidden_states if output_hidden_states is not None else self.config.output_hidden_states
         )
@@ -1228,11 +1221,7 @@
         return PatchTSTOutput(
             loss=loss_val,
             prediction_output=y_hat,
-<<<<<<< HEAD
             hidden_states=model_output.hidden_states,
-=======
-            hidden_states=model_output.hidden_states
->>>>>>> bb93d376
         )
 
 
@@ -1283,8 +1272,7 @@
             for i in range(self.num_input_channels):
                 self.flattens.append(nn.Flatten(start_dim=2))
                 self.linears.append(nn.Linear(head_dim, config.prediction_length))
-                self.dropouts.append(nn.Dropout(config.head_dropout) if config.head_dropout > 0 else nn.Identity()
-                                     )
+                self.dropouts.append(nn.Dropout(config.head_dropout) if config.head_dropout > 0 else nn.Identity())
         else:
             self.flatten = nn.Flatten(start_dim=2)
             self.linear = nn.Linear(head_dim, config.prediction_length)
@@ -1300,9 +1288,9 @@
         if self.use_cls_token:
             y = x[:, :, 0, :]  # y: [bs x nvars x d_model]
         else:
-            if self.pooling == 'mean':
+            if self.pooling == "mean":
                 y = x.mean(dim=2)  # y: [bs x nvars x d_model]
-            elif self.pooling == 'max':
+            elif self.pooling == "max":
                 y = x.max(dim=2)  # y: [bs x nvars x d_model]
             else:
                 y = x  # y: [bs x nvars x num_patches x d_model]
@@ -1331,7 +1319,7 @@
         super().__init__(config)
         self.model = PatchTSTModel(config)
         self.head = ForecastHead(config)
-        self.loss = nn.MSELoss(reduction='mean')
+        self.loss = nn.MSELoss(reduction="mean")
         self.use_revin = config.revin
         if self.use_revin:
             self.revin = RevIN()
@@ -1341,10 +1329,12 @@
         # Initialize weights and apply final processing
         self.post_init()
 
-    def forward(self,
-                past_values: torch.Tensor,
-                future_values: Optional[torch.Tensor],
-                output_hidden_states: Optional[bool] = None):
+    def forward(
+        self,
+        past_values: torch.Tensor,
+        future_values: Optional[torch.Tensor],
+        output_hidden_states: Optional[bool] = None,
+    ):
         output_hidden_states = (
             output_hidden_states if output_hidden_states is not None else self.config.output_hidden_states
         )
@@ -1362,11 +1352,7 @@
         return PatchTSTForForecastingOutput(
             loss=loss_val,
             forecast_outputs=y_hat,
-<<<<<<< HEAD
             hidden_states=model_output.hidden_states,
-=======
-            hidden_states=model_output.hidden_states
->>>>>>> bb93d376
         )
 
 
@@ -1392,12 +1378,12 @@
         """
         if self.use_cls_token:
             past_values = past_values[:, :, 0, :]  # use the first output token, x: [bs x nvars x d_model]
-        elif self.pooling == 'mean':
+        elif self.pooling == "mean":
             past_values = past_values.mean(dim=2)  # x: [bs x nvars x d_model]
-        elif self.pooling == 'max':
+        elif self.pooling == "max":
             past_values = past_values.max(dim=2)  # x: [bs x nvars x d_model]
         else:
-            raise Exception(f'pooling operator {self.pooling} is not implemented yet')
+            raise Exception(f"pooling operator {self.pooling} is not implemented yet")
         # flatten the input
         past_values = self.flatten(past_values)  # x: bs x nvars * d_model
         y = self.linear(self.dropout(past_values))  # y: bs x output_dim
@@ -1414,24 +1400,17 @@
         super().__init__(config)
         self.model = PatchTSTModel(config)
         self.head = RegressionHead(config)
-        self.loss = nn.MSELoss(reduction='mean')
+        self.loss = nn.MSELoss(reduction="mean")
 
         # Initialize weights and apply final processing
         self.post_init()
 
-<<<<<<< HEAD
     def forward(
         self,
         past_values: torch.Tensor,
         labels: Optional[torch.Tensor],
         output_hidden_states: Optional[bool] = None,
     ):
-=======
-    def forward(self,
-                past_values: torch.Tensor,
-                labels: Optional[torch.Tensor],
-                output_hidden_states: Optional[bool] = None):
->>>>>>> bb93d376
         output_hidden_states = (
             output_hidden_states if output_hidden_states is not None else self.config.output_hidden_states
         )
@@ -1444,9 +1423,5 @@
         return PatchTSTOutput(
             loss=loss_val,
             prediction_output=y_hat,
-<<<<<<< HEAD
             hidden_states=model_output.hidden_states,
-=======
-            hidden_states=model_output.hidden_states
->>>>>>> bb93d376
         )